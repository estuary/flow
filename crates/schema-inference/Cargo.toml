--- conflicted
+++ resolved
@@ -14,7 +14,6 @@
 path = "src/main.rs"
 
 [dependencies]
-<<<<<<< HEAD
 doc = { path = "../doc", version = "0.0.0" }
 json = { path = "../json", version = "0.0.0" }
 journal-client = { path = "../journal-client", version = "0.0.0" }
@@ -22,39 +21,25 @@
 models = { path = "../models", version = "0.0.0" }
 proto-gazette = { path = "../proto-gazette" }
 
-anyhow = "1.0.57"
-clap = {version = "3.2.5", features=["derive"]}
-itertools = "0.10.3"
-schemars = "0.8.10"
-serde = {version = "1.0.137", features=["derive"]}
-serde_json = {version = "1.0.81", features = ["raw_value"]}
-tonic = "0.7" # Only to be compatible with existing crates using 0.7
-tokio = { version = "1", features = ["full"] }
-tracing = "0.1.36"
-tracing-subscriber = {version = "0.3.15", features = ["env-filter", "json", "time"]}
-prost = "0.10"
-thiserror = "1.0.35"
-tokio-util = {version="0.7.4", features=["io", "compat"]}
-futures-util = "0.3.24"
-futures = "0.3.24"
-bytes = "1.2.1"
+anyhow = {workspace=true}
+clap = {workspace=true}
+itertools = {workspace=true}
+schemars ={workspace=true}
+serde = {workspace=true}
+serde_json = {workspace=true}
+tonic = {workspace=true}
+tokio = {workspace=true}
+tracing = {workspace=true}
+tracing-subscriber ={workspace=true}
+prost = {workspace=true}
+thiserror = {workspace=true}
+tokio-util ={workspace=true}
+futures-util ={workspace=true}
+futures = {workspace=true}
+bytes ={workspace=true}
 
 [dev-dependencies]
-insta = "*"
+insta = {workspace=true}
 
 [build-dependencies]
-tonic-build = "0.7.2"
-=======
-doc = { path = "../doc" }
-json = { path = "../json" }
-
-anyhow = { workspace = true }
-clap = { workspace = true }
-itertools = { workspace = true }
-schemars = { workspace = true }
-serde = { workspace = true }
-serde_json = { workspace = true }
-
-[dev-dependencies]
-insta = { workspace = true }
->>>>>>> ad609694
+tonic-build = {workspace=true}