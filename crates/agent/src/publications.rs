use super::{logs, Handler, Id};

use agent_sql::{connector_tags::UnknownConnector, publications::Row};
use anyhow::Context;
use serde::{Deserialize, Serialize};
use tracing::info;

mod builds;
mod specs;
mod storage;

#[derive(Debug, Default)]
pub struct Error {
    catalog_name: String,
    scope: Option<String>,
    detail: String,
}

/// JobStatus is the possible outcomes of a handled draft submission.
#[derive(Debug, Deserialize, Serialize, Clone, PartialEq)]
#[serde(rename_all = "camelCase", tag = "type")]
pub enum JobStatus {
    Queued,
    BuildFailed,
    TestFailed,
    PublishFailed,
    Success,
}

/// A PublishHandler is a Handler which publishes catalog specifications.
pub struct PublishHandler {
    bindir: String,
    broker_address: url::Url,
    builds_root: url::Url,
    connector_network: String,
    consumer_address: url::Url,
    logs_tx: logs::Tx,
}

impl PublishHandler {
    pub fn new(
        bindir: &str,
        broker_address: &url::Url,
        builds_root: &url::Url,
        connector_network: &str,
        consumer_address: &url::Url,
        logs_tx: &logs::Tx,
    ) -> Self {
        Self {
            bindir: bindir.to_string(),
            broker_address: broker_address.clone(),
            builds_root: builds_root.clone(),
            connector_network: connector_network.to_string(),
            consumer_address: consumer_address.clone(),
            logs_tx: logs_tx.clone(),
        }
    }
}

#[async_trait::async_trait]
impl Handler for PublishHandler {
    async fn handle(&mut self, pg_pool: &sqlx::PgPool) -> anyhow::Result<std::time::Duration> {
        let mut txn = pg_pool.begin().await?;

        let row: Row = match agent_sql::publications::dequeue(&mut txn).await? {
            None => return Ok(std::time::Duration::from_secs(5)),
            Some(row) => row,
        };

        let delete_draft_id = if !row.dry_run {
            Some(row.draft_id)
        } else {
            None
        };

        let (id, status) = self.process(row, &mut txn, false).await?;
        info!(%id, ?status, "finished");

        agent_sql::publications::resolve(id, &status, &mut txn).await?;
        txn.commit().await?;

        // As a separate transaction, delete the draft if it has no draft_specs.
        // The user could have raced an insertion of a new spec.
        if let (Some(delete_draft_id), JobStatus::Success) = (delete_draft_id, status) {
            agent_sql::publications::delete_draft(delete_draft_id, pg_pool).await?;
        }

        Ok(std::time::Duration::ZERO)
    }
}

impl PublishHandler {
    #[tracing::instrument(err, skip_all, fields(id=?row.pub_id))]
    async fn process(
        &mut self,
        row: Row,
        txn: &mut sqlx::Transaction<'_, sqlx::Postgres>,
        test_run: bool,
    ) -> anyhow::Result<(Id, JobStatus)> {
        info!(
            %row.created_at,
            %row.draft_id,
            %row.dry_run,
            %row.logs_token,
            %row.updated_at,
            %row.user_id,
            "processing publication",
        );

        // Remove draft errors from a previous publication attempt.
        agent_sql::publications::delete_draft_errors(row.draft_id, txn)
            .await
            .context("clearing old errors")?;

        // Create a savepoint "noop" we can roll back to.
        agent_sql::publications::savepoint_noop(txn)
            .await
            .context("creating savepoint")?;

        let spec_rows =
            specs::resolve_specifications(row.draft_id, row.pub_id, row.user_id, txn).await?;
        tracing::debug!(specs = %spec_rows.len(), "resolved specifications");

        let mut draft_catalog = models::Catalog::default();
        let mut live_catalog = models::Catalog::default();

        let errors = specs::extend_catalog(
            &mut live_catalog,
            spec_rows.iter().filter_map(|r| {
                r.live_type.map(|t| {
                    (
                        t,
                        r.catalog_name.as_str(),
                        r.live_spec.as_ref().unwrap().0.as_ref(),
                    )
                })
            }),
        );
        if !errors.is_empty() {
            anyhow::bail!("unexpected errors from live specs: {errors:?}");
        }

        let errors = specs::extend_catalog(
            &mut draft_catalog,
            spec_rows.iter().filter_map(|r| {
                r.draft_type.map(|t| {
                    (
                        t,
                        r.catalog_name.as_str(),
                        r.draft_spec.as_ref().unwrap().0.as_ref(),
                    )
                })
            }),
        );
        if !errors.is_empty() {
            return stop_with_errors(errors, JobStatus::BuildFailed, row, txn).await;
        }

        let errors =
            specs::validate_transition(&draft_catalog, &live_catalog, row.pub_id, &spec_rows);
        if !errors.is_empty() {
            return stop_with_errors(errors, JobStatus::BuildFailed, row, txn).await;
        }

        let task_ids = spec_rows.iter().map(|row| row.live_spec_id).collect();
        let prev_quota_usage = agent_sql::publications::find_tenant_quotas(task_ids, txn).await?;

        for spec_row in &spec_rows {
            specs::apply_updates_for_row(
                &draft_catalog,
                row.detail.as_ref(),
                row.pub_id,
                spec_row,
                row.user_id,
                &mut *txn,
            )
            .await
            .with_context(|| format!("applying spec updates for {}", spec_row.catalog_name))?;
        }

<<<<<<< HEAD
        let errors = specs::enforce_resource_quotas(&spec_rows, prev_quota_usage, txn).await?;
=======
        let results = agent_sql::connector_tags::resolve_unknown_connectors(
            spec_rows
                .iter()
                .map(|row| row.live_spec_id.clone())
                .collect(),
            txn,
        )
        .await?;

        let errors: Vec<Error> = results
            .iter()
            .map(
                |UnknownConnector {
                     catalog_name,
                     image_name,
                 }| Error {
                    catalog_name: catalog_name.clone(),
                    detail: format!("Forbidden connector image '{}'", image_name),
                    ..Default::default()
                },
            )
            .collect();

>>>>>>> 133c765f
        if !errors.is_empty() {
            return stop_with_errors(errors, JobStatus::BuildFailed, row, txn).await;
        }

        let expanded_rows = specs::expanded_specifications(&spec_rows, txn).await?;
        tracing::debug!(specs = %expanded_rows.len(), "resolved expanded specifications");

        // Touch all expanded specifications to update their build ID.
        // TODO(johnny): This can potentially deadlock. We may eventually want
        // to catch this condition and gracefully roll-back the transaction to
        // allow it to be re-attempted. BUT I'm avoiding this extra code path
        // (and the potential for new bugs) until we actually see this in practice.
        // Current behavior is that the agent will crash and restart, and the
        // publication will then go on to retry as desired.
        agent_sql::publications::update_expanded_live_specs(
            &expanded_rows
                .iter()
                .map(|r| r.live_spec_id)
                .collect::<Vec<_>>(),
            row.pub_id,
            &mut *txn,
        )
        .await
        .context("updating build_id of expanded specifications")?;

        let errors = specs::extend_catalog(
            &mut draft_catalog,
            expanded_rows
                .iter()
                .map(|r| (r.live_type, r.catalog_name.as_str(), r.live_spec.0.as_ref())),
        );
        if !errors.is_empty() {
            anyhow::bail!("unexpected errors from expanded specs: {errors:?}");
        }

        let errors = storage::inject_mappings(
            spec_rows
                .iter()
                .map(|r| r.catalog_name.as_ref())
                .chain(expanded_rows.iter().map(|r| r.catalog_name.as_ref())),
            &mut draft_catalog,
            txn,
        )
        .await?;
        if !errors.is_empty() {
            return stop_with_errors(errors, JobStatus::BuildFailed, row, txn).await;
        }

        if test_run {
            return Ok((row.pub_id, JobStatus::Success));
        }

        let tmpdir = tempfile::TempDir::new().context("creating tempdir")?;
        let tmpdir = tmpdir.path();

        let errors = builds::build_catalog(
            &self.builds_root,
            &draft_catalog,
            &self.connector_network,
            &self.bindir,
            row.logs_token,
            &self.logs_tx,
            row.pub_id,
            tmpdir,
        )
        .await?;
        if !errors.is_empty() {
            return stop_with_errors(errors, JobStatus::BuildFailed, row, txn).await;
        }

        let data_plane_job = builds::data_plane(
            &self.connector_network,
            &self.bindir,
            row.logs_token,
            &self.logs_tx,
            tmpdir,
        );
        let test_jobs = builds::test_catalog(
            &self.connector_network,
            &self.bindir,
            row.logs_token,
            &self.logs_tx,
            row.pub_id,
            tmpdir,
        );

        // Drive the data-plane and test jobs, until test jobs complete.
        tokio::pin!(test_jobs);
        let errors: Vec<Error> = tokio::select! {
            r = data_plane_job => {
                tracing::error!(?r, "test data-plane exited unexpectedly");
                test_jobs.await // Wait for test jobs to finish.
            }
            r = &mut test_jobs => r,
        }?;

        if !errors.is_empty() {
            return stop_with_errors(errors, JobStatus::TestFailed, row, txn).await;
        }

        if row.dry_run {
            agent_sql::publications::rollback_noop(txn)
                .await
                .context("rolling back to savepoint")?;

            return Ok((row.pub_id, JobStatus::Success));
        }

        let errors = builds::deploy_build(
            &self.bindir,
            &self.broker_address,
            &self.connector_network,
            &self.consumer_address,
            &expanded_rows,
            row.logs_token,
            &self.logs_tx,
            row.pub_id,
            &spec_rows,
        )
        .await
        .context("deploying build")?;

        if !errors.is_empty() {
            return stop_with_errors(errors, JobStatus::PublishFailed, row, txn).await;
        }

        Ok((row.pub_id, JobStatus::Success))
    }
}

async fn stop_with_errors(
    errors: Vec<Error>,
    job_status: JobStatus,
    row: Row,
    txn: &mut sqlx::Transaction<'_, sqlx::Postgres>,
) -> anyhow::Result<(Id, JobStatus)> {
    agent_sql::publications::rollback_noop(txn)
        .await
        .context("rolling back to savepoint")?;

    specs::insert_errors(row.draft_id, errors, txn).await?;

    Ok((row.pub_id, job_status))
}<|MERGE_RESOLUTION|>--- conflicted
+++ resolved
@@ -178,9 +178,11 @@
             .with_context(|| format!("applying spec updates for {}", spec_row.catalog_name))?;
         }
 
-<<<<<<< HEAD
         let errors = specs::enforce_resource_quotas(&spec_rows, prev_quota_usage, txn).await?;
-=======
+        if !errors.is_empty() {
+            return stop_with_errors(errors, JobStatus::BuildFailed, row, txn).await;
+        }
+
         let results = agent_sql::connector_tags::resolve_unknown_connectors(
             spec_rows
                 .iter()
@@ -204,7 +206,6 @@
             )
             .collect();
 
->>>>>>> 133c765f
         if !errors.is_empty() {
             return stop_with_errors(errors, JobStatus::BuildFailed, row, txn).await;
         }
