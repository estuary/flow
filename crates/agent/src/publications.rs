use super::{logs, Handler, Id};

use agent_sql::publications::Row;
use anyhow::Context;
use serde::{Deserialize, Serialize};
use tracing::info;

mod builds;
mod specs;
mod storage;

#[derive(Debug, Default)]
pub struct Error {
    catalog_name: String,
    scope: Option<String>,
    detail: String,
}

/// JobStatus is the possible outcomes of a handled draft submission.
<<<<<<< HEAD
#[derive(Debug, Deserialize, Serialize, PartialEq)]
=======
#[derive(Debug, Deserialize, Serialize, Clone)]
>>>>>>> a625b3f7
#[serde(rename_all = "camelCase", tag = "type")]
pub enum JobStatus {
    Queued,
    BuildFailed,
    TestFailed,
    PublishFailed,
    Success,
}

/// A PublishHandler is a Handler which publishes catalog specifications.
pub struct PublishHandler {
    bindir: String,
    broker_address: url::Url,
    builds_root: url::Url,
    connector_network: String,
    consumer_address: url::Url,
    logs_tx: logs::Tx,
}

impl PublishHandler {
    pub fn new(
        bindir: &str,
        broker_address: &url::Url,
        builds_root: &url::Url,
        connector_network: &str,
        consumer_address: &url::Url,
        logs_tx: &logs::Tx,
    ) -> Self {
        Self {
            bindir: bindir.to_string(),
            broker_address: broker_address.clone(),
            builds_root: builds_root.clone(),
            connector_network: connector_network.to_string(),
            consumer_address: consumer_address.clone(),
            logs_tx: logs_tx.clone(),
        }
    }
}

#[async_trait::async_trait]
impl Handler for PublishHandler {
    async fn handle(&mut self, pg_pool: &sqlx::PgPool) -> anyhow::Result<std::time::Duration> {
        let mut txn = pg_pool.begin().await?;

        let row: Row = match agent_sql::publications::dequeue(&mut txn).await? {
            None => return Ok(std::time::Duration::from_secs(5)),
            Some(row) => row,
        };

        let delete_draft_id = if !row.dry_run {
            Some(row.draft_id)
        } else {
            None
        };

        let (id, status) = self.process(row, &mut txn, false).await?;
        info!(%id, ?status, "finished");

        agent_sql::publications::resolve(id, &status, &mut txn).await?;
        txn.commit().await?;

        // As a separate transaction, delete the draft if it has no draft_specs.
        // The user could have raced an insertion of a new spec.
        if let (Some(delete_draft_id), JobStatus::Success) = (delete_draft_id, status) {
            agent_sql::publications::delete_draft(delete_draft_id, pg_pool).await?;
        }

        Ok(std::time::Duration::ZERO)
    }
}

impl PublishHandler {
    #[tracing::instrument(err, skip_all, fields(id=?row.pub_id))]
    async fn process(
        &mut self,
        row: Row,
        txn: &mut sqlx::Transaction<'_, sqlx::Postgres>,
        test_run: bool,
    ) -> anyhow::Result<(Id, JobStatus)> {
        info!(
            %row.created_at,
            %row.draft_id,
            %row.dry_run,
            %row.logs_token,
            %row.updated_at,
            %row.user_id,
            "processing publication",
        );

        // Remove draft errors from a previous publication attempt.
        agent_sql::publications::delete_draft_errors(row.draft_id, txn)
            .await
            .context("clearing old errors")?;

        // Create a savepoint "noop" we can roll back to.
        agent_sql::publications::savepoint_noop(txn)
            .await
            .context("creating savepoint")?;

        let spec_rows =
            specs::resolve_specifications(row.draft_id, row.pub_id, row.user_id, txn).await?;
        tracing::debug!(specs = %spec_rows.len(), "resolved specifications");

        let mut draft_catalog = models::Catalog::default();
        let mut live_catalog = models::Catalog::default();

        let errors = specs::extend_catalog(
            &mut live_catalog,
            spec_rows.iter().filter_map(|r| {
                r.live_type.map(|t| {
                    (
                        t,
                        r.catalog_name.as_str(),
                        r.live_spec.as_ref().unwrap().0.as_ref(),
                    )
                })
            }),
        );
        if !errors.is_empty() {
            anyhow::bail!("unexpected errors from live specs: {errors:?}");
        }

        let errors = specs::extend_catalog(
            &mut draft_catalog,
            spec_rows.iter().filter_map(|r| {
                r.draft_type.map(|t| {
                    (
                        t,
                        r.catalog_name.as_str(),
                        r.draft_spec.as_ref().unwrap().0.as_ref(),
                    )
                })
            }),
        );
        if !errors.is_empty() {
            return stop_with_errors(errors, JobStatus::BuildFailed, row, txn).await;
        }

        let errors =
            specs::validate_transition(&draft_catalog, &live_catalog, row.pub_id, &spec_rows);
        if !errors.is_empty() {
            return stop_with_errors(errors, JobStatus::BuildFailed, row, txn).await;
        }

        let task_ids = spec_rows.iter().map(|row| row.live_spec_id).collect();
        let prev_quota_usage = agent_sql::publications::find_tenant_quotas(task_ids, txn).await?;

        for spec_row in &spec_rows {
            specs::apply_updates_for_row(
                &draft_catalog,
                row.detail.as_ref(),
                row.pub_id,
                spec_row,
                row.user_id,
                &mut *txn,
            )
            .await
            .with_context(|| format!("applying spec updates for {}", spec_row.catalog_name))?;
        }

        let errors = specs::enforce_resource_quotas(&spec_rows, prev_quota_usage, txn).await?;
        if !errors.is_empty() {
            return stop_with_errors(errors, JobStatus::BuildFailed, row, txn).await;
        }

        let expanded_rows = specs::expanded_specifications(&spec_rows, txn).await?;
        tracing::debug!(specs = %expanded_rows.len(), "resolved expanded specifications");

        // Touch all expanded specifications to update their build ID.
        // TODO(johnny): This can potentially deadlock. We may eventually want
        // to catch this condition and gracefully roll-back the transaction to
        // allow it to be re-attempted. BUT I'm avoiding this extra code path
        // (and the potential for new bugs) until we actually see this in practice.
        // Current behavior is that the agent will crash and restart, and the
        // publication will then go on to retry as desired.
        agent_sql::publications::update_expanded_live_specs(
            &expanded_rows
                .iter()
                .map(|r| r.live_spec_id)
                .collect::<Vec<_>>(),
            row.pub_id,
            &mut *txn,
        )
        .await
        .context("updating build_id of expanded specifications")?;

        let errors = specs::extend_catalog(
            &mut draft_catalog,
            expanded_rows
                .iter()
                .map(|r| (r.live_type, r.catalog_name.as_str(), r.live_spec.0.as_ref())),
        );
        if !errors.is_empty() {
            anyhow::bail!("unexpected errors from expanded specs: {errors:?}");
        }

        let errors = storage::inject_mappings(
            spec_rows
                .iter()
                .map(|r| r.catalog_name.as_ref())
                .chain(expanded_rows.iter().map(|r| r.catalog_name.as_ref())),
            &mut draft_catalog,
            txn,
        )
        .await?;
        if !errors.is_empty() {
            return stop_with_errors(errors, JobStatus::BuildFailed, row, txn).await;
        }

        if test_run {
            agent_sql::publications::rollback_noop(txn)
                .await
                .context("rolling back to savepoint")?;

            return Ok((row.pub_id, JobStatus::Success));
        }

        let tmpdir = tempfile::TempDir::new().context("creating tempdir")?;
        let tmpdir = tmpdir.path();

        let errors = builds::build_catalog(
            &self.builds_root,
            &draft_catalog,
            &self.connector_network,
            &self.bindir,
            row.logs_token,
            &self.logs_tx,
            row.pub_id,
            tmpdir,
        )
        .await?;
        if !errors.is_empty() {
            return stop_with_errors(errors, JobStatus::BuildFailed, row, txn).await;
        }

        let data_plane_job = builds::data_plane(
            &self.connector_network,
            &self.bindir,
            row.logs_token,
            &self.logs_tx,
            tmpdir,
        );
        let test_jobs = builds::test_catalog(
            &self.connector_network,
            &self.bindir,
            row.logs_token,
            &self.logs_tx,
            row.pub_id,
            tmpdir,
        );

        // Drive the data-plane and test jobs, until test jobs complete.
        tokio::pin!(test_jobs);
        let errors: Vec<Error> = tokio::select! {
            r = data_plane_job => {
                tracing::error!(?r, "test data-plane exited unexpectedly");
                test_jobs.await // Wait for test jobs to finish.
            }
            r = &mut test_jobs => r,
        }?;

        if !errors.is_empty() {
            return stop_with_errors(errors, JobStatus::TestFailed, row, txn).await;
        }

        if row.dry_run {
            agent_sql::publications::rollback_noop(txn)
                .await
                .context("rolling back to savepoint")?;

            return Ok((row.pub_id, JobStatus::Success));
        }

        let errors = builds::deploy_build(
            &self.bindir,
            &self.broker_address,
            &self.connector_network,
            &self.consumer_address,
            &expanded_rows,
            row.logs_token,
            &self.logs_tx,
            row.pub_id,
            &spec_rows,
        )
        .await
        .context("deploying build")?;

        if !errors.is_empty() {
            return stop_with_errors(errors, JobStatus::PublishFailed, row, txn).await;
        }

        Ok((row.pub_id, JobStatus::Success))
    }
}

async fn stop_with_errors(
    errors: Vec<Error>,
    job_status: JobStatus,
    row: Row,
    txn: &mut sqlx::Transaction<'_, sqlx::Postgres>,
) -> anyhow::Result<(Id, JobStatus)> {
    agent_sql::publications::rollback_noop(txn)
        .await
        .context("rolling back to savepoint")?;

    specs::insert_errors(row.draft_id, errors, txn).await?;

    Ok((row.pub_id, job_status))
}<|MERGE_RESOLUTION|>--- conflicted
+++ resolved
@@ -17,11 +17,7 @@
 }
 
 /// JobStatus is the possible outcomes of a handled draft submission.
-<<<<<<< HEAD
-#[derive(Debug, Deserialize, Serialize, PartialEq)]
-=======
-#[derive(Debug, Deserialize, Serialize, Clone)]
->>>>>>> a625b3f7
+#[derive(Debug, Deserialize, Serialize, Clone, PartialEq)]
 #[serde(rename_all = "camelCase", tag = "type")]
 pub enum JobStatus {
     Queued,
