{
  "name": "site",
  "version": "0.0.0",
  "private": true,
  "scripts": {
    "docusaurus": "docusaurus",
    "start": "docusaurus start",
    "build": "docusaurus build",
    "swizzle": "docusaurus swizzle",
    "deploy": "docusaurus deploy",
    "clear": "docusaurus clear",
    "serve": "docusaurus serve",
    "write-translations": "docusaurus write-translations",
    "write-heading-ids": "docusaurus write-heading-ids",
    "typecheck": "tsc"
  },
  "dependencies": {
    "@docusaurus/core": "^3.4.0",
    "@docusaurus/plugin-client-redirects": "^3.4.0",
    "@docusaurus/plugin-google-tag-manager": "^3.4.0",
    "@docusaurus/preset-classic": "^3.4.0",
    "@mdx-js/react": "^3.0.1",
    "clsx": "^2.1.1",
    "docusaurus-lunr-search": "^3.4.0",
    "mermaid": "^10.9.1",
    "n": "^9.2.3",
    "prism-react-renderer": "^2.3.1",
    "react": "^18.2.0",
    "react-dom": "^18.2.0",
<<<<<<< HEAD
    "reodotdev": "^1.0.0",
=======
    "react-player": "^2.16.0",
>>>>>>> 4d74515e
    "stable": "^0.1.8"
  },
  "devDependencies": {
    "@docusaurus/module-type-aliases": "^3.4.0",
    "@docusaurus/tsconfig": "^3.4.0",
    "remark-code-import": "^1.2.0",
    "typescript": "^5.3.3"
  },
  "browserslist": {
    "production": [
      ">0.5%",
      "not dead",
      "not op_mini all"
    ],
    "development": [
      "last 1 chrome version",
      "last 1 firefox version",
      "last 1 safari version"
    ]
  }
}<|MERGE_RESOLUTION|>--- conflicted
+++ resolved
@@ -27,11 +27,8 @@
     "prism-react-renderer": "^2.3.1",
     "react": "^18.2.0",
     "react-dom": "^18.2.0",
-<<<<<<< HEAD
     "reodotdev": "^1.0.0",
-=======
     "react-player": "^2.16.0",
->>>>>>> 4d74515e
     "stable": "^0.1.8"
   },
   "devDependencies": {
