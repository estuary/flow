--- conflicted
+++ resolved
@@ -168,13 +168,8 @@
 
 3. Perform the database upgrade.
 
-<<<<<<< HEAD
-4. Backfill all bindings of the capture using the ["Only Changes" backfill mode](#backfill-modes) and make sure to select "Incremental Backfill (Advanced)" from the drop down.
+4. Backfill all bindings of the capture using the ["Only Changes" backfill mode](#resource-configuration-backfill-modes) and make sure to select "Incremental Backfill (Advanced)" from the drop down.
    - This will not cause a full backfill. "Backfilling" all bindings at once resets the WAL (Write-Ahead Log) position for the capture, essentially allowing it to "jump ahead" to the current end of the WAL. The "Only Changes" mode will skip re-reading existing table content.  Incremental backfill will append new data to your current collection.
-=======
-4. Backfill each binding of the capture using the ["Only Changes" backfill mode](#resource-configuration-backfill-modes).
-   - This will not cause a full backfill. "Backfilling" all bindings at once resets the WAL (Write-Ahead Log) position for the capture, essentially allowing it to "jump ahead" to the current end of the WAL. The "Only Changes" mode will skip re-reading existing table content.
->>>>>>> fb6900fd
 
 5. Resume database writes.
 
