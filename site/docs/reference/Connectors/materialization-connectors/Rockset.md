--- conflicted
+++ resolved
@@ -1,10 +1,6 @@
 This Flow connector materializes [delta updates](../../../concepts/materialization.md#delta-updates) of your Flow collections into Rockset collections.
 
-<<<<<<< HEAD
-`ghcr.io/estuary/materialize-rockset:dev` provides the latest connector image. You can also follow the link in your browser to see past image versions.
-=======
-[`ghcr.io/estuary/materialize-rockset:dev`](https://github.com/estuary/connectors/pkgs/container/materialize-rockset) provides the latest connector image when using the Flow GitOps environment. You can also follow the link in your browser to see past image versions.
->>>>>>> e69b84fb
+[`ghcr.io/estuary/materialize-rockset:dev`](https://github.com/estuary/connectors/pkgs/container/materialize-rockset) provides the latest connector image. You can also follow the link in your browser to see past image versions.
 
 ## Prerequisites
 
