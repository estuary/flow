--- conflicted
+++ resolved
@@ -13,12 +13,8 @@
     * Optional; if none exist, one will be created by the connector.
 
 ## Configuration
-<<<<<<< HEAD
 
-To use this connector, begin with a Flow catalog that has at least one **collection**. You'll add a Rockset materialization, which will direct one or more of your Flow collections to your desired Rockset collections. Follow the basic [materialization setup](../../../concepts/catalog-entities/materialization.md) and add the required Rockset configuration values per the table below.
-=======
 To use this connector, begin with a Flow catalog that has at least one **collection**. You'll add a Rockset materialization, which will direct one or more of your Flow collections to your desired Rockset collections. Follow the basic [materialization setup](../../../concepts/materialization.md) and add the required Rockset configuration values per the table below.
->>>>>>> 42a0b1fd
 
 ### Values
 
