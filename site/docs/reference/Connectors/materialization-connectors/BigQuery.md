# Google BigQuery

This Flow connector materializes Flow collections into tables within a Google BigQuery dataset.
It allows both standard and [delta updates](#delta-updates).

The connector uses your Google Cloud service account to materialize to BigQuery tables by way of files in a Google Cloud Storage (GCS) bucket.
The tables in the bucket act as a temporary staging area for data storage and retrieval.

<<<<<<< HEAD
`ghcr.io/estuary/materialize-bigquery:dev` provides the latest connector image. You can also follow the link in your browser to see past image versions.
=======
[`ghcr.io/estuary/materialize-bigquery:dev`](https://github.com/estuary/connectors/pkgs/container/materialize-bigquery) provides the latest connector image when using the Flow GitOps environment. You can also follow the link in your browser to see past image versions.
>>>>>>> e69b84fb

## Prerequisites

To use this connector, you'll need:

* An existing catalog spec that includes at least one collection
* A [new Google Cloud Storage bucket](https://cloud.google.com/storage/docs/creating-buckets) in the same region as the BigQuery destination dataset.
* A Google Cloud [service account](https://cloud.google.com/docs/authentication/getting-started) with a key file generated and the following roles:
    * [`roles/bigquery.dataEditor`](https://cloud.google.com/bigquery/docs/access-control#bigquery.dataEditor) on the destination dataset
    * [`roles/bigquery.jobUser`](https://cloud.google.com/bigquery/docs/access-control#bigquery.jobUser) on the
    project with which the BigQuery destination dataset is associated
    * [`roles/storage.objectAdmin`](https://cloud.google.com/storage/docs/access-control/iam-roles#standard-roles)
    on the GCS bucket created above

## Configuration

To use this connector, begin with a Flow catalog that has at least one collection.
You'll add a BigQuery materialization, which will direct one or more of your Flow collections to your desired tables within a BigQuery dataset.
Follow the basic [materialization setup](../../../concepts/materialization.md#specification) and add the required BigQuery configuration values per the table below.

This configuration assumes a working knowledge of resource organization in BigQuery.
You can find introductory documentation in the [BigQuery docs](https://cloud.google.com/bigquery/docs/resource-hierarchy).

### Values

#### Endpoint

| Value | Name| Description | Type | Required/Default |
|-------|------|------|---------| --------|
| `project_id`| Project ID | The project ID for the Google Cloud Storage bucket and BigQuery dataset| String | Required |
| `billing_project_id` | Billing project ID | The project ID to which these operations are billed in BigQuery* | String | Same as `project_id` |
| `dataset` | Dataset | Name of the target BigQuery dataset | String | Required |
| `region` | Region | The GCS region | String | Required |
| `bucket` | Bucket | Name of the GCS bucket | String | Required |
| `bucket_path` | Bucket Path | Base path within the GCS bucket | String | Required |
| `credentials_json` | Credentials JSON | Base64-encoded string of the full service account file | Byte | Required |

*Typically, you want this to be the same as `project_id` (the default).
To learn more about project billing, [see the BigQuery docs](https://cloud.google.com/billing/docs/how-to/verify-billing-enabled).

#### Bindings

| Value | Name | Description | Type | Required/Default |
|-------|------|------|---------| --------|
| `table` | Table | Table name | string | Required |
| `delta_updates` | Delta updates | Whether to use standard or [delta updates](#delta-updates) | boolean | false |

### Sample

```yaml
# If this is the first materialization, add the section to your catalog spec
materializations:
  ${tenant}/${mat_name}:
	  endpoint:
  	    connector:
    	    config:
              project_ID: our-bigquery-project
              dataset: materialized-data
              region: US
              bucket: our-gcs-bucket
              bucket_path: bucket-path/
              credentials_json: SSBqdXN0IHdhbm5hIHRlbGwgeW91IGhvdyBJJ20gZmVlbGluZwpHb3R0YSBtYWtlIHlvdSB1bmRlcnN0YW5kCk5ldmVyIGdvbm5hIGdpdmUgeW91IHVwCk5ldmVyIGdvbm5hIGxldCB5b3UgZG93bgpOZXZlciBnb25uYSBydW4gYXJvdW5kIGFuZCBkZXNlcnQgeW91Ck5ldmVyIGdvbm5hIG1ha2UgeW91IGNyeQpOZXZlciBnb25uYSBzYXkgZ29vZGJ5ZQpOZXZlciBnb25uYSB0ZWxsIGEgbGllIGFuZCBodXJ0IHlvdQ==
    	    image: ghcr.io/estuary/materialize-bigquery:dev
	# If you have multiple collections you need to materialize, add a binding for each one
    # to ensure complete data flow-through
    bindings:
  	- resource:
      	table: ${table_name}
    source: ${tenant}/${source_collection}
```

## Delta updates

This connector supports both standard (merge) and [delta updates](../../../concepts/materialization.md#delta-updates).
The default is to use standard updates.

Enabling delta updates will prevent Flow from querying for documents in your BigQuery table, which can reduce latency and costs for large datasets.
If you're certain that all events will have unique keys, enabling delta updates is a simple way to improve
performance with no effect on the output.
However, enabling delta updates is not suitable for all workflows, as the resulting table in BigQuery won't be fully reduced.

You can enable delta updates on a per-binding basis:

```yaml
    bindings:
  	- resource:
      	table: ${table_name}
        delta_updates: true
    source: ${tenant}/${source_collection}
```<|MERGE_RESOLUTION|>--- conflicted
+++ resolved
@@ -6,11 +6,7 @@
 The connector uses your Google Cloud service account to materialize to BigQuery tables by way of files in a Google Cloud Storage (GCS) bucket.
 The tables in the bucket act as a temporary staging area for data storage and retrieval.
 
-<<<<<<< HEAD
-`ghcr.io/estuary/materialize-bigquery:dev` provides the latest connector image. You can also follow the link in your browser to see past image versions.
-=======
-[`ghcr.io/estuary/materialize-bigquery:dev`](https://github.com/estuary/connectors/pkgs/container/materialize-bigquery) provides the latest connector image when using the Flow GitOps environment. You can also follow the link in your browser to see past image versions.
->>>>>>> e69b84fb
+[`ghcr.io/estuary/materialize-bigquery:dev`](https://github.com/estuary/connectors/pkgs/container/materialize-bigquery) provides the latest connector image. You can also follow the link in your browser to see past image versions.
 
 ## Prerequisites
 
