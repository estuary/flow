# Elasticsearch

This connector materializes Flow collections into indices in an Elasticsearch cluster.

It is available for use in the Flow web application. For local development or open-source workflows, [`ghcr.io/estuary/materialize-elasticsearch:dev`](https://ghcr.io/estuary/materialize-elasticsearch:dev) provides the latest version of the connector as a Docker image. You can also follow the link in your browser to see past image versions.

## Prerequisites

To use this connector, you'll need:

- An Elastic cluster with a known [endpoint](https://www.elastic.co/guide/en/elasticsearch/reference/current/getting-started.html#send-requests-to-elasticsearch)
- The role used to connect to Elasticsearch must have at least the following privileges (see Elastic's documentation on [defining roles](https://www.elastic.co/guide/en/elasticsearch/reference/current/defining-roles.html#roles-indices-priv) and [security privileges](https://www.elastic.co/guide/en/elasticsearch/reference/current/security-privileges.html#privileges-list-indices)):
  - **Cluster privilege** of `monitor`
  - For each index to be created: `read`, `write`, `view_index_metadata`, and `create_index`. When creating **Index privileges**, you can use a wildcard `"*"` to grant the privileges to all indices.
- At least one Flow collection

:::tip
If you haven't yet captured your data from its external source, start at the beginning of the [guide to create a dataflow](../../../guides/create-dataflow.md). You'll be referred back to this connector-specific documentation at the appropriate steps.
:::

## Configuration

To use this connector, begin with data in one or more Flow collections.
Use the below properties to configure an Elasticsearch materialization, which will direct the contents of these Flow collections into Elasticsearch indices.

**Authentication**

You can authenticate to Elasticsearch using either a username and password, or using an API key.

The connector will automatically create an Elasticsearch index for each binding of the materialization with index mappings for each selected field of the binding. It uses the last component of the collection name as the name of the index by default. You can customize the name of the index using the `index` property in the resource configuration for each binding.

### Properties

#### Endpoint

| Property                      | Title          | Description                                                                                                                                                                                             | Type    | Required/Default |
| ----------------------------- | -------------- | ------------------------------------------------------------------------------------------------------------------------------------------------------------------------------------------------------- | ------- | ---------------- |
| **`/endpoint`**               | Endpoint       | Endpoint host or URL. Must start with http:// or https://. If using Elastic Cloud this follows the format https://CLUSTER_ID.REGION.CLOUD_PLATFORM.DOMAIN:PORT                                          | string  | Required         |
| **`/credentials`**            |                |                                                                                                                                                                                                         | object  | Required         |
| `/credentials/username`       | Username       | Username to use for authenticating with Elasticsearch.                                                                                                                                                  | string  |                  |
| `/credentials/password`       | Password       | Password to use for authenticating with Elasticsearch.                                                                                                                                                  | string  |                  |
| `/credentials/apiKey`         | API Key        | API key for authenticating with the Elasticsearch API. Must be the 'encoded' API key credentials, which is the Base64-encoding of the UTF-8 representation of the id and api_key joined by a colon (:). | string  |                  |
| `advanced/number_of_replicas` | Index Replicas | The number of replicas to create new indices with. Leave blank to use the cluster default.                                                                                                              | integer |                  |

#### Bindings

| Property             | Title            | Description                                                                            | Type    | Required/Default |
| -------------------- | ---------------- | -------------------------------------------------------------------------------------- | ------- | ---------------- |
| **`/index`**         | index            | Name of the Elasticsearch index to store the materialization results.                  | string  | Required         |
| **`/delta_updates`** | Delta updates    | Whether to use standard or [delta updates](#delta-updates).                            | boolean | `false`          |
| `/number_of_shards`  | Number of shards | The number of shards to create the index with. Leave blank to use the cluster default. | integer | `1`              |

### Sample

```yaml
materializations:
  PREFIX/mat_name:
    endpoint:
      connector:
        # Path to the latest version of the connector, provided as a Docker image
        image: ghcr.io/estuary/materialize-elasticsearch:dev
        config:
          endpoint: https://ec47fc4d2c53414e1307e85726d4b9bb.us-east-1.aws.found.io:9243
          credentials:
            username: flow_user
            password: secret
        # If you have multiple collections you need to materialize, add a binding for each one
        # to ensure complete data flow-through
        bindings:
          - resource:
              index: my-elasticsearch-index
            source: PREFIX/source_collection
```

## Setup

You must configure your Elasticsearch cluster to allow connections from Estuary. It may be necessary to [allowlist the Estuary IP addresses](/reference/allow-ip-addresses).

Alternatively, you can allow secure connections via SSH tunneling. To do so:

1. Refer to the [guide](../../../../guides/connect-network/) to configure an SSH server on the cloud platform of your choice.

2. Configure your connector as described in the [configuration](#configuration) section above, with the addition of the `networkTunnel` stanza to enable the SSH tunnel, if using. See [Connecting to endpoints on secure networks](../../../concepts/connectors.md#connecting-to-endpoints-on-secure-networks) for additional details and a sample.

## Delta updates

This connector supports both standard and delta updates. You must choose an option for each binding.

[Learn more about delta updates](/concepts/materialization/#delta-updates) and the implications of using each update type.

<<<<<<< HEAD
## Keyword Fields

Collection fields with `type: string` will have `keyword` index mappings created for them if they
are part of the collection key, and `text` mappings for them if they are not part of the collection
key.

To materialize a collection field with `type: string` as a `keyword` mapping instead of a `text`
mapping, configure the [field selection](/concepts/materialization/#projected-fields) for
the binding to indicate which fields should having keyword mappings created for them using the key
and value of `"keyword": true`. This can be changed by updating the JSON in the **Advanced
Specification Editor** in the web app or by using `flowctl` to edit the specification directly, see
[edit a materialization](/guides/edit-data-flows/#edit-a-materialization) for more details.

An example JSON configuration for a binding that materializes `stringField` as a `keyword` mapping
is shown below:
=======
## Field Configuration

Materialized fields can be configured through their [field
selection](../../../concepts/materialization.md#projected-fields). This can be
changed by updating the JSON in the **Advanced Specification Editor** in the web
app or by using `flowctl` to edit the specification directly, see [edit a
materialization](../../../guides/edit-data-flows.md#edit-a-materialization) for
more details.

The options supported currently are:
- **routing**: A single key field may be selected for routing documents to index
  shards. The value of this field is used as the `routing` parameter in all
  operations performed by the connector.
- **keyword**: Fields with `type: string` will have `keyword` index mappings
  created for them only they are part of the key. Set the `keyword` field
  configuration on non-key fields to have them created as `keyword` mappings
  also, instead of `text`.

An example JSON configuration for this field configurations is shown below:
>>>>>>> 4f4803a9

```json
{
  "bindings": [
    {
      "resource": {
        "index": "my-elasticsearch-index"
      },
      "source": "PREFIX/source_collection",
      "fields": {
        "include": {
          "myKey": {
            "routing": true
          },
          "stringField": {
            "keyword": true
          }
        },
        "recommended": true
      }
    }
  ]
}
```

## Changelog

The changelog includes a list of breaking changes made to this connector. Backwards-compatible changes are not listed.

**Proceed with caution when editing materializations created with previous versions of this connector; editing always upgrades your materialization to the latest connector version.**

#### V3: 2023-08-21

- Index mappings will now be created based on the selected fields of the materialization. Previously only dynamic runtime mappings were created, and the entire root document was always materialized.

- Moved "number of replicas" configuration for new indices to an advanced, optional, endpoint-level configuration.

- The "number of shards" resource configuration is now optional.<|MERGE_RESOLUTION|>--- conflicted
+++ resolved
@@ -88,30 +88,13 @@
 
 [Learn more about delta updates](/concepts/materialization/#delta-updates) and the implications of using each update type.
 
-<<<<<<< HEAD
-## Keyword Fields
-
-Collection fields with `type: string` will have `keyword` index mappings created for them if they
-are part of the collection key, and `text` mappings for them if they are not part of the collection
-key.
-
-To materialize a collection field with `type: string` as a `keyword` mapping instead of a `text`
-mapping, configure the [field selection](/concepts/materialization/#projected-fields) for
-the binding to indicate which fields should having keyword mappings created for them using the key
-and value of `"keyword": true`. This can be changed by updating the JSON in the **Advanced
-Specification Editor** in the web app or by using `flowctl` to edit the specification directly, see
-[edit a materialization](/guides/edit-data-flows/#edit-a-materialization) for more details.
-
-An example JSON configuration for a binding that materializes `stringField` as a `keyword` mapping
-is shown below:
-=======
 ## Field Configuration
 
 Materialized fields can be configured through their [field
-selection](../../../concepts/materialization.md#projected-fields). This can be
+selection](/concepts/materialization/#projected-fields). This can be
 changed by updating the JSON in the **Advanced Specification Editor** in the web
 app or by using `flowctl` to edit the specification directly, see [edit a
-materialization](../../../guides/edit-data-flows.md#edit-a-materialization) for
+materialization](/guides/edit-data-flows/#edit-a-materialization) for
 more details.
 
 The options supported currently are:
@@ -124,7 +107,6 @@
   also, instead of `text`.
 
 An example JSON configuration for this field configurations is shown below:
->>>>>>> 4f4803a9
 
 ```json
 {
