# Stripe

This connector captures data from Stripe into Flow collections.

It is available for use in the Flow web application. For local development or open-source workflows, [`ghcr.io/estuary/source-stripe:dev`](https://ghcr.io/estuary/source-stripe:dev) provides the latest version of the connector as a Docker image. You can also follow the link in your browser to see past image versions.

<<<<<<< HEAD
This connector is based on an open-source connector from a third party, with modifications for performance in the Flow system.

=======
>>>>>>> 5a98f9f7
## Supported data resources

The following data resources are supported through the Stripe API:

* [Balance transactions](https://stripe.com/docs/api/balance_transactions/list)
* [Bank accounts](https://stripe.com/docs/api/customer_bank_accounts/list)
* [Charges](https://stripe.com/docs/api/charges/list)
* [Checkout sessions](https://stripe.com/docs/api/checkout/sessions/list)
* [Checkout sessions line items](https://stripe.com/docs/api/checkout/sessions/line_items)
* [Coupons](https://stripe.com/docs/api/coupons/list)
* [Customer balance transactions](https://stripe.com/docs/api/customer_balance_transactions/list)
* [Customers](https://stripe.com/docs/api/customers/list)
* [Disputes](https://stripe.com/docs/api/disputes/list)
* [Events](https://stripe.com/docs/api/events/list)
* [Invoice items](https://stripe.com/docs/api/invoiceitems/list)
* [Invoice line items](https://stripe.com/docs/api/invoices/invoice_lines)
* [Invoices](https://stripe.com/docs/api/invoices/list)
* [Payment intents](https://stripe.com/docs/api/payment_intents/list)
* [Payouts](https://stripe.com/docs/api/payouts/list)
* [Plans](https://stripe.com/docs/api/plans/list)
* [Products](https://stripe.com/docs/api/products/list)
* [Promotion codes](https://stripe.com/docs/api/promotion_codes/list)
* [Refunds](https://stripe.com/docs/api/refunds/list)
* [Subscription items](https://stripe.com/docs/api/subscription_items/list)
* [Subscriptions](https://stripe.com/docs/api/subscriptions/list)
* [Transfers](https://stripe.com/docs/api/transfers/list)

By default, each resource is mapped to a Flow collection through a separate binding.

## Prerequisites

* [Account ID](https://stripe.com/docs/dashboard/basics#find-account-id) of your Stripe account.
* [Secret key](https://stripe.com/docs/keys#obtain-api-keys) for the Stripe API.

## Configuration

You configure connectors either in the Flow web app, or by directly editing the catalog specification file.
See [connectors](../../../concepts/connectors.md#using-connectors) to learn more about using connectors. The values and specification sample below provide configuration details specific to the Stripe source connector.

### Properties

#### Endpoint

| Property | Title | Description | Type | Required/Default |
|---|---|---|---|---|
| **`/account_id`** | Account ID | Your Stripe account ID (starts with &#x27;acct&#x5F;&#x27;, find yours here https:&#x2F;&#x2F;dashboard.stripe.com&#x2F;settings&#x2F;account | string | Required |
| **`/client_secret`** | Secret Key | Stripe API key (usually starts with &#x27;sk&#x5F;live&#x5F;&#x27;; find yours here https:&#x2F;&#x2F;dashboard.stripe.com&#x2F;apikeys | string | Required |
| `/lookback_window_days` | Lookback Window in days (Optional) | When set, the connector will always re-export data from the past N days, where N is the value set here. This is useful if your data is frequently updated after creation. | integer | `0` |
| **`/start_date`** | Replication start date | UTC date and time in the format 2017-01-25T00:00:00Z. Only data generated after this date will be replicated. | string | Required |

#### Bindings

| Property | Title | Description | Type | Required/Default |
|---|---|---|---|---|
| **`/stream`** | Stream | Resource from Stripe from which collections are captured. | string | Required |
| **`/syncMode`** | Sync Mode | Connection method. | string | Required |


### Choosing your start date and lookback window

The connector will continually capture data beginning on the **Replication start date** you choose.

However, some data from the Stripe API is mutable; for example, [a draft invoice can be completed](https://stripe.com/docs/billing/migration/invoice-states) at a later date than it was created.
To account for this, it's useful to set the **Lookback Window**. When this is set, at a given point in time, the connector will not only look for new data;
it will also capture changes made to data within the window.

For example, if you start the connector with the start date of `2022-06-06T00:00:00Z` (June 6) and the lookback window of `3`, the connector will begin to capture data starting from June 3.
As time goes on while the capture remains active, the lookback window rolls forward along with the current timestamp.
On June 10, the connector will continue to monitor data starting from June 7 and capture any changes to that data, and so on.

### Sample

```yaml
captures:
  ${PREFIX}/${CAPTURE_NAME}:
    endpoint:
      connector:
        image: ghcr.io/estuary/source-stripe:dev
        config:
            account_id: 00000000
            client_secret: <secret>
            start_date: 2022-06-18T00:00:00Z
    bindings:
      - resource:
          stream: balance_transactions
          syncMode: incremental
        target: ${PREFIX}/balancetransactions
      - resource:
          stream: bank_accounts
          syncMode: full_refresh
        target: ${PREFIX}/bankaccounts
      - resource:
          stream: charges
          syncMode: incremental
        target: ${PREFIX}/charges
      - resource:
          stream: checkout_sessions
          syncMode: incremental
        target: ${PREFIX}/checkoutsessions
      - resource:
          stream: checkout_sessions_line_items
          syncMode: incremental
        target: ${PREFIX}/checkoutsessionslineitems
      - resource:
          stream: coupons
          syncMode: incremental
        target: ${PREFIX}/coupons
      - resource:
          stream: customer_balance_transactions
          syncMode: full_refresh
        target: ${PREFIX}/customerbalancetransactions
      - resource:
          stream: customers
          syncMode: incremental
        target: ${PREFIX}/customers
      - resource:
          stream: disputes
          syncMode: incremental
        target: ${PREFIX}/disputes
      - resource:
          stream: events
          syncMode: incremental
        target: ${PREFIX}/events
      - resource:
          stream: invoice_items
          syncMode: incremental
        target: ${PREFIX}/invoice_items
      - resource:
          stream: invoice_line_items
          syncMode: full_refresh
        target: ${PREFIX}/invoicelineitems
      - resource:
          stream: invoices
          syncMode: incremental
        target: ${PREFIX}/invoices
      - resource:
          stream: payment_intents
          syncMode: incremental
        target: ${PREFIX}/paymentintents
      - resource:
          stream: payouts
          syncMode: incremental
        target: ${PREFIX}/payouts
      - resource:
          stream: plans
          syncMode: incremental
        target: ${PREFIX}/plans
      - resource:
          stream: products
          syncMode: incremental
        target: ${PREFIX}/products
      - resource:
          stream: promotion_codes
          syncMode: incremental
        target: ${PREFIX}/promotioncodes
      - resource:
          stream: refunds
          syncMode: incremental
        target: ${PREFIX}/refunds
      - resource:
          stream: subscription_items
          syncMode: full_refresh
        target: ${PREFIX}/subscriptionitems
      - resource:
          stream: subscriptions
          syncMode: incremental
        target: ${PREFIX}/subscriptions
      - resource:
          stream: transfers
          syncMode: incremental
        target: ${PREFIX}/transfers
```<|MERGE_RESOLUTION|>--- conflicted
+++ resolved
@@ -4,11 +4,7 @@
 
 It is available for use in the Flow web application. For local development or open-source workflows, [`ghcr.io/estuary/source-stripe:dev`](https://ghcr.io/estuary/source-stripe:dev) provides the latest version of the connector as a Docker image. You can also follow the link in your browser to see past image versions.
 
-<<<<<<< HEAD
-This connector is based on an open-source connector from a third party, with modifications for performance in the Flow system.
 
-=======
->>>>>>> 5a98f9f7
 ## Supported data resources
 
 The following data resources are supported through the Stripe API:
