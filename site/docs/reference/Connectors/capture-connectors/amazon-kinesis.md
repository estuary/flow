--- conflicted
+++ resolved
@@ -37,11 +37,7 @@
 | `awsAccessKeyId` | AWS Access Key ID | AWS credential used to connect to Kinesis. | string | Required |
 | `awsSecretAccessKey`| AWS Secret Access Key | AWS credential used to connect to Kinesis. | string | Required |
 | `endpoint` | AWS Endpoint | The AWS endpoint URI to connect to. Useful if you're capturing from a kinesis-compatible API that isn't provided by AWS. | string | |
-<<<<<<< HEAD
-| `region` | AWS Region | The name of the AWS region where the Kinesis stream is located | string | `"us-east-1"`, Required |
-=======
 | `region` | AWS Region | The name of the AWS region where the Kinesis stream is located. | string | `"us-east-1"`, Required |
->>>>>>> c312d8a0
 
 #### Bindings
 
