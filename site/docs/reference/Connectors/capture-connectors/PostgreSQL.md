This connector uses change data capture (CDC) to continuously capture updates in a PostgreSQL database into one or more Flow collections.

<<<<<<< HEAD
`ghcr.io/estuary/source-postgres:dev` provides the latest connector image. You can also follow the link in your browser to see past image versions.
=======
[`ghcr.io/estuary/source-postgres:dev`](https://github.com/estuary/connectors/pkgs/container/source-postgres) provides the latest connector image when using the Flow GitOps environment. You can also follow the link in your browser to see past image versions.
>>>>>>> e69b84fb

## Prerequisites

This connector supports PostgreSQL versions 10.0 and later.

You'll need a PostgreSQL database setup with the following:
* [Logical replication enabled](https://www.postgresql.org/docs/current/runtime-config-wal.html) — `wal_level=logical`
* [User role](https://www.postgresql.org/docs/current/sql-createrole.html) with `REPLICATION` attribute
* A [replication slot](https://www.postgresql.org/docs/current/warm-standby.html#STREAMING-REPLICATION-SLOTS). This represents a “cursor” into the PostgreSQL write-ahead log from which change events can be read.
    * Optional; if none exist, one will be created by the connector.
* A [publication](https://www.postgresql.org/docs/current/sql-createpublication.html). This represents the set of tables for which change events will be reported.
    * In more restricted setups, this must be created manually, but can be created automatically if the connector has suitable permissions.
* A watermarks table. The watermarks table is a small “scratch space” to which the connector occasionally writes a small amount of data to ensure accuracy when backfilling preexisting table contents.
    * In more restricted setups, this must be created manually, but can be created automatically if the connector has suitable permissions.


### Setup

:::info
These setup instructions are PostgreSQL instances you manage yourself. If you use a cloud-based managed service
for your database, different setup steps may be required.

Instructions for setup on Amazon RDS can be found [here](#postgresql-on-amazon-rds). If you use a different managed service
and the standard steps don't work as expected,
contact [Estuary support](mailto:support@estuary.dev).
:::

The simplest way to meet the above prerequisites is to change the WAL level and have the connector use a database superuser role.

For a more restricted setup, create a new user with just the required permissions as detailed in the following steps:

1. Create a new user and password:
```sql
CREATE USER flow_capture WITH PASSWORD 'secret' REPLICATION;
```
2. Assign the appropriate role.
    1. If using PostgreSQL v14 or later:
    ```sql
    GRANT pg_read_all_data TO flow_capture;
    ```

    2. If using an earlier version:

    ```sql
    ALTER DEFAULT PRIVILEGES IN SCHEMA public GRANT SELECT ON TABLES to flow_capture;
    GRANT SELECT ON ALL TABLES IN SCHEMA public, <others> TO flow_capture;
    GRANT SELECT ON ALL TABLES IN SCHEMA information_schema, pg_catalog TO flow_capture;
    ```

    where `<others>` lists all schemas that will be captured from.
    :::info
    If an even more restricted set of permissions is desired, you can also grant SELECT on
    just the specific table(s) which should be captured from. The ‘information_schema’ and
    ‘pg_catalog’ access is required for stream auto-discovery, but not for capturing already
    configured streams.
    :::
3. Create the watermarks table, grant privileges, and create publication:

```sql
CREATE TABLE IF NOT EXISTS public.flow_watermarks (slot TEXT PRIMARY KEY, watermark TEXT);
GRANT ALL PRIVILEGES ON TABLE public.flow_watermarks TO flow_capture;
CREATE PUBLICATION flow_publication FOR ALL TABLES;
```
4. Set WAL level to logical:
```sql
ALTER SYSTEM SET wal_level = logical;
```
5. Restart PostgreSQL to allow the WAL level change to take effect.

## Configuration

There are various ways to configure connectors. See [connectors](../../../concepts/connectors.md#using-connectors) to learn more about these methods. The values and YAML sample below provide configuration details specific to the PostgreSQL source connector.

### Values

#### Endpoint

| Value | Name | Description | Type | Required/Default |
|-------|------|------|---------| --------|
| `database` | Database | Logical database name to capture from. | String | `"postgres"` |
| `host` | Host | Host name of the database to connect to. | String | Required |
| `port` | Port | Port on which to connect to the database. | uint16 | `5432` |
| `user` | User | Database user to use. | String | Required |
| `password` | Password | User password configured within the database. | String | Required |
| `publication_name` | Publication Name | The name of the PostgreSQL publication to replicate from. | String | `"flow_publication"` |
| `slot_name` | Replication Slot Name | The name of the PostgreSQL replication slot to replicate from. | String | `"flow_slot"` |
| `watermarks_table` | Watermarks Table | The name of the table used for watermark writes during backfills. | String | `"public.flow_watermarks"` |

#### Bindings

| Value | Name | Description | Type | Required/Default |
|-------|------|------|---------| --------|
| `namespace` | Namespace | The [namespace](https://www.postgresql.org/docs/9.1/ddl-schemas.html) of the table, if used. | string | |
| `stream` | Stream | Table name. | string | Required |
| `syncMode` | Sync mode | Connection method. Always set to `incremental`. | string | Required |

### Sample

A minimal capture definition within the catalog spec will look like the following:

```yaml
captures:
  ${tenant}/${CAPTURE_NAME}:
    endpoint:
      connector:
        image: "ghcr.io/estuary/source-postgres:dev"
        config:
          host: "localhost"
          port: 5432
          database: "flow"
          user: "flow_capture"
          password: "secret"
          # slot_name: “flow_slot”                     # Default
          # publication_name: “flow_publication”       # Default
          # watermarks_table: “public.flow_watermarks” # Default
    bindings:
      - resource:
          stream: ${TABLE_NAME}
          namespace: ${TABLE_NAMESPACE}
          syncMode: incremental
        target: ${TENANT}/${COLLECTION_NAME}
```
Your capture definition will likely be more complex, with additional bindings for each table in the source database.

[Learn more about capture definitions.](../../../concepts/captures.md#pull-captures).

## Connecting to secure networks

The PostgreSQL source connector [supports SSH tunneling](../../../concepts/connectors.md#connecting-to-endpoints-on-secure-networks)
to allow Flow to connect to databases ports in secure networks.

To set up and configure your SSH server, see the [guide](../../../../guides/connect-network/).

## PostgreSQL on Amazon RDS

Amazon Relational Database Service (RDS) is a managed web service providing cloud-based instances
of popular relational databases, including PostgreSQL.

You can use this connector for PostgreSQL instances on RDS, but the setup requirements are different.

### Setup

1. You'll need to configure secure access to the database to enable the Flow capture.
  Currently, Estuary supports SSH tunneling to allow this.
  Follow the guide to [configure an SSH server for tunneling](../../../../guides/connect-network/).

2. Enable logical replication on your existing RDS PostgreSQL instance.

  a. Create a [parameter group](https://docs.aws.amazon.com/AmazonRDS/latest/UserGuide/USER_WorkingWithParamGroups.html)
  with the following properties:
    * **Family**: postgres13
    * **Type**: DB Parameter group
    * **Name**: postgres13-logical-replication
    * **Description**: Database with logical replication enabled

  b. [Modify the new parameter group](https://docs.aws.amazon.com/AmazonRDS/latest/UserGuide/USER_WorkingWithParamGroups.html#USER_WorkingWithParamGroups.Modifying) and set `rds.logical_replication=1`.

  c. [Associate the parameter group](https://docs.aws.amazon.com/AmazonRDS/latest/UserGuide/USER_WorkingWithParamGroups.html#USER_WorkingWithParamGroups.Associating) with the database.

  d. Reboot the database to allow the new parameter group to take effect.

3. In the PostgreSQL client, run the following commands to create a new user for the capture with appropriate permissions,
and set up the watermarks table and publication.
  ```sql
  CREATE USER flow_capture WITH PASSWORD '<secret>';
  GRANT rds_replication TO flow_capture;
  GRANT SELECT ON ALL TABLES IN SCHEMA public TO flow_capture;
  ALTER DEFAULT PRIVILEGES IN SCHEMA public GRANT SELECT ON TABLES TO flow_capture;
  CREATE TABLE IF NOT EXISTS public.flow_watermarks (slot TEXT PRIMARY KEY, watermark TEXT);
  GRANT ALL PRIVILEGES ON TABLE public.flow_watermarks TO flow_capture;
  CREATE PUBLICATION flow_publication FOR ALL TABLES;
  ```

4. Configure your connector as described in the [configuration](#configuration) section above,
with the additional of the `proxy` stanza to enable the SSH tunnel.
See [Connecting to endpoints on secure networks](../../../concepts/connectors.md#connecting-to-endpoints-on-secure-networks)
for additional details and a sample.
You can find the `remoteHost` and `remotePort` in the [RDS console](https://console.aws.amazon.com/rds/) as the Endpoint and Port, respectively.

## TOASTed values

PostgreSQL has a hard page size limit, usually 8 KB, for performance reasons.
If your tables contain values that exceed the limit, those values can't be stored directly.
PostgreSQL uses [TOAST](https://www.postgresql.org/docs/current/storage-toast.html) (The Oversized-Attribute Storage Technique) to
store them separately.

TOASTed values can sometimes present a challenge for systems that rely on the PostgreSQL write-ahead log (WAL), like this connector.
If a change event occurs on a row that contains a TOASTed value, _but the TOASTed value itself is unchanged_, it is omitted from the WAL.
As a result, the connector emits a row update with the a value omitted, which might cause
unexpected results in downstream catalog tasks if adjustments are not made.

The PostgreSQL connector handles TOASTed values for you when you follow the [standard discovery workflow](../../../concepts/connectors.md#flowctl-discover)
or use the [Flow UI](../../../concepts/connectors.md#flow-ui) to create your capture.
It uses [merge](../../reduction-strategies/merge.md) [reductions](../../../concepts/schemas.md#reductions)
to fill in the previous known TOASTed value in cases when that value is omitted from a row update.

However, due to the event-driven nature of certain tasks in Flow, it's still possible to see unexpected results in your data flow, specifically:

- When you materialize the captured data to another system using a connector that requires [delta updates](../../../concepts/materialization.md#delta-updates)
- When you perform a [derivation](../../../concepts/derivations.md) that uses TOASTed values

### Troubleshooting

If you encounter an issue that you suspect is due to TOASTed values, try the following:

- Ensure your collection's schema is using the merge [reduction strategy](../../../concepts/schemas.md#reduce-annotations).
- [Set REPLICA IDENTITY to FULL](https://www.postgresql.org/docs/9.4/sql-altertable.html) for the table. This circumvents the problem by forcing the
WAL to record all values regardless of size. However, this can have performance impacts on your database and must be carefully evaluated.
- [Contact Estuary support](mailto:support@estuary.dev) for assistance.<|MERGE_RESOLUTION|>--- conflicted
+++ resolved
@@ -1,10 +1,6 @@
 This connector uses change data capture (CDC) to continuously capture updates in a PostgreSQL database into one or more Flow collections.
 
-<<<<<<< HEAD
-`ghcr.io/estuary/source-postgres:dev` provides the latest connector image. You can also follow the link in your browser to see past image versions.
-=======
-[`ghcr.io/estuary/source-postgres:dev`](https://github.com/estuary/connectors/pkgs/container/source-postgres) provides the latest connector image when using the Flow GitOps environment. You can also follow the link in your browser to see past image versions.
->>>>>>> e69b84fb
+[`ghcr.io/estuary/source-postgres:dev`](https://github.com/estuary/connectors/pkgs/container/source-postgres) provides the latest connector image. You can also follow the link in your browser to see past image versions.
 
 ## Prerequisites
 
