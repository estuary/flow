---
sidebar_position: 3
---
# Apache Kafka

This connector captures streaming data from Apache Kafka topics.

<<<<<<< HEAD
`ghcr.io/estuary/source-kafka:dev` provides the latest connector image. You can also follow the link in your browser to see past image versions.
=======
[`ghcr.io/estuary/source-kafka:dev`](https://github.com/estuary/connectors/pkgs/container/source-kafka) provides the latest connector image when using the Flow GitOps environment. You can also follow the link in your browser to see past image versions.
>>>>>>> e69b84fb

## Prerequisites

* A Kafka cluster with:
  * [bootstrap.servers](https://kafka.apache.org/documentation/#producerconfigs_bootstrap.servers) configured so that clients may connect via the desired host and port
  * An authentication mechanism of choice set up (highly recommended for production environments)
  * Connection security enabled with TLS (highly recommended for production environments)

### Authentication and connection security

Neither authentication nor connection security are enabled by default in your Kafka cluster, but both are important considerations.
Similarly, Flow's Kafka connectors do not strictly require authentication or connection security mechanisms.
You may choose to omit them for local development and testing; however, both are strongly encouraged for production environments.

A wide [variety of authentication methods](https://kafka.apache.org/documentation/#security_overview) is available in Kafka clusters.
Flow supports SASL/SCRAM-SHA-256, SASL/SCRAM-SHA-512, and SASL/PLAIN. Behavior using other authentication methods is not guaranteed.
When authentication details are not provided, the client connection will attempt to use PLAINTEXT (insecure) protocol.

If you don't already have authentication enabled on your cluster, Estuary recommends either of listed [SASL/SCRAM](https://kafka.apache.org/documentation/#security_sasl_scram) methods.
With SCRAM, you set up a username and password, making it analogous to the traditional authentication mechanisms
you use in other applications.

For connection security, Estuary recommends that you enable TLS encryption for your SASL mechanism of choice,
as well as all other components of your cluster.
Note that because TLS replaced now-deprecated SSL encryption, Kafka still uses the acronym "SSL" to refer to TLS encryption.
See [Confluent's documentation](https://docs.confluent.io/platform/current/kafka/authentication_ssl.html) for details.

:::info Beta
TLS encryption is currently the only supported connection security mechanism for this connector.
Other connection security methods may be enabled in the future.
:::

## Configuration

There are various ways to configure connectors. See [connectors](../../../concepts/connectors.md#using-connectors) to learn more about these methods. The values and YAML sample below provide configuration details specific to the Apache Kafka source connector.

### Values

#### Endpoint

| Value | Name | Description | Type | Required/Default |
|---|---|---|---|---|
| `bootstrap_servers` | Bootstrap servers | The initial servers in the Kafka cluster to connect to. The Kafka client will be informed of the rest of the cluster nodes by connecting to one of these nodes. | array | Required |
| `tls`| TLS | TLS connection settings. | string | `"system_certificates"` |
| `authentication`| Authentication | Connection details used to authenticate a client connection to Kafka via SASL. | null, object | |
| `authentication/mechanism` | Mechanism | SASL mechanism describing how to exchange and authenticate client servers. | string |  |
| `authentication/password` | Password | Password, if applicable for the authentication mechanism chosen. | string | |
| `authentication/username` | Username | Username, if applicable for the authentication mechanism chosen. | string | |

#### Bindings

| Value | Name | Description | Type | Required/Default |
|-------|------|------|---------| --------|
| `stream` | Stream | Topic name. | string | Required |
| `syncMode` | Sync mode | Connection method. Always set to `incremental`. | string | Required |

### Sample
```yaml
captures:
  ${TENANT}/${CAPTURE_NAME}:
    endpoint:
      connector:
        image: ghcr.io/estuary/source-kafka:dev
        config:
            bootstrap_servers: [localhost:9093]
            tls: system_certificates
            authentication:
                mechanism: SCRAM-SHA-512
                username: bruce.wayne
                password: definitely-not-batman
    bindings:
      - resource:
           stream: ${TOPIC_NAME}
           syncMode: incremental
        target: ${TENANT}/${COLLECTION_NAME}
```

Your capture definition will likely be more complex, with additional bindings for each Kafka topic.

[Learn more about capture definitions.](../../../concepts/captures.md#pull-captures).<|MERGE_RESOLUTION|>--- conflicted
+++ resolved
@@ -5,11 +5,8 @@
 
 This connector captures streaming data from Apache Kafka topics.
 
-<<<<<<< HEAD
-`ghcr.io/estuary/source-kafka:dev` provides the latest connector image. You can also follow the link in your browser to see past image versions.
-=======
-[`ghcr.io/estuary/source-kafka:dev`](https://github.com/estuary/connectors/pkgs/container/source-kafka) provides the latest connector image when using the Flow GitOps environment. You can also follow the link in your browser to see past image versions.
->>>>>>> e69b84fb
+
+[`ghcr.io/estuary/source-kafka:dev`](https://github.com/estuary/connectors/pkgs/container/source-kafka) provides the latest connector image. You can also follow the link in your browser to see past image versions.
 
 ## Prerequisites
 
