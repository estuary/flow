--- conflicted
+++ resolved
@@ -157,134 +157,7 @@
 - Re-use of configuration across multiple captures or materializations
 - The ability to protect sensitive credentials
 
-<<<<<<< HEAD
-=======
-### Protecting secrets
-
-Most endpoint systems require credentials of some kind,
-such as a username or password.
-
-Sensitive credentials should be protected while not in use.
-The only time a credential needs to be directly accessed is when Flow initiates the connector.
-
-Flow integrates with Mozilla’s [sops](https://github.com/mozilla/sops) tool,
-which can encrypt and protect credentials.
-It stores a `sops`-protected configuration in its encrypted form,
-and decrypts it only when invoking a connector on the your behalf.
-
-sops, short for “Secrets Operations,” is a tool that encrypts the values of a JSON or YAML document
-against a key management system (KMS) such as Google Cloud Platform KMS, Azure Key Vault, or Hashicorp Vault.
-Encryption or decryption of a credential with `sops` is an active process:
-it requires that the user (or the Flow runtime identity) have a current authorization to the required KMS,
-and creates a request trace which can be logged and audited.
-It's also possible to revoke access to the KMS,
-which immediately and permanently removes access to the protected credential.
-
-When you use the Flow web application, Flow automatically
-adds `sops` protection to sensitive fields on your behalf.
-You can also implement `sops` manually if you are writing a Flow specification locally.
-The examples below provide a useful reference.
-
-#### Example: Protect a configuration
-
-Suppose you're given a connector configuration:
-
-```yaml title="config.yaml"
-host: my.hostname
-password: "this is sensitive!"
-user: my-user
-```
-
-You can protect it using a Google KMS key that you own:
-
-```bash
-# Login to Google Cloud and initialize application default credentials used by `sops`.
-$ gcloud auth application-default login
-# Use `sops` to re-write the configuration document in place, protecting its values.
-$ sops --encrypt --in-place --gcp-kms projects/your-project-id/locations/us-central1/keyRings/your-ring/cryptoKeys/your-key-name config.yaml
-```
-
-`sops` re-writes the file, wrapping each value in an encrypted envelope and adding a `sops` metadata section:
-
-```yaml title="config.yaml"
-host: ENC[AES256_GCM,data:K/clly65pThTg2U=,iv:1bNmY8wjtjHFBcXLR1KFcsNMGVXRl5LGTdREUZIgcEU=,tag:5GKcguVPihXXDIM7HHuNnA==,type:str]
-password: ENC[AES256_GCM,data:IDDY+fl0/gAcsH+6tjRdww+G,iv:Ye8st7zJ9wsMRMs6BoAyWlaJeNc9qeNjkkjo6BPp/tE=,tag:EPS9Unkdg4eAFICGujlTfQ==,type:str]
-user: ENC[AES256_GCM,data:w+F7MMwQhw==,iv:amHhNCJWAJnJaGujZgjhzVzUZAeSchEpUpBau7RVeCg=,tag:62HguhnnSDqJdKdwYnj7mQ==,type:str]
-sops:
-  # Some items omitted for brevity:
-  gcp_kms:
-    - resource_id: projects/your-project-id/locations/us-central1/keyRings/your-ring/cryptoKeys/your-key-name
-      created_at: "2022-01-05T15:49:45Z"
-      enc: CiQAW8BC2GDYWrJTp3ikVGkTI2XaZc6F4p/d/PCBlczCz8BZiUISSQCnySJKIptagFkIl01uiBQp056c
-  lastmodified: "2022-01-05T15:49:45Z"
-  version: 3.7.1
-```
-
-You then use this `config.yaml` within your Flow specification.
-The Flow runtime knows that this document is protected by `sops`,
-will continue to store it in its protected form,
-and will attempt a decryption only when invoking a connector on your behalf.
-
-If you need to make further changes to your configuration,
-edit it using `sops config.yaml`.
-It's not required to provide the KMS key to use again,
-as `sops` finds it within its metadata section.
-
-:::important
-When deploying catalogs onto the managed Flow runtime,
-you must grant access to decrypt your GCP KMS key to the Flow runtime service agent,
-which is:
-
-```
-flow-258@helpful-kingdom-273219.iam.gserviceaccount.com
-```
-
-:::
-
-#### Example: Protect portions of a configuration
-
-Endpoint configurations are typically a mix of sensitive and non-sensitive values.
-It can be cumbersome when `sops` protects an entire configuration document as you
-lose visibility into non-sensitive values, which you might prefer to store as
-cleartext for ease of use.
-
-You can use the encrypted-suffix feature of `sops` to selectively protect credentials:
-
-```yaml title="config.yaml"
-host: my.hostname
-password_sops: "this is sensitive!"
-user: my-user
-```
-
-Notice that `password` in this configuration has an added `_sops` suffix.
-Next, encrypt only values which have that suffix:
-
-```bash
-$ sops --encrypt --in-place --encrypted-suffix "_sops" --gcp-kms projects/your-project-id/locations/us-central1/keyRings/your-ring/cryptoKeys/your-key-name config.yaml
-```
-
-`sops` re-writes the file, wrapping only values having a "\_sops" suffix and adding its `sops` metadata section:
-
-```yaml title="config.yaml"
-host: my.hostname
-password_sops: ENC[AES256_GCM,data:dlfidMrHfDxN//nWQTPCsjoG,iv:DHQ5dXhyOOSKI6ZIzcUM67R6DD/2MSE4LENRgOt6GPY=,tag:FNs2pTlzYlagvz7vP/YcIQ==,type:str]
-user: my-user
-sops:
-  # Some items omitted for brevity:
-  encrypted_suffix: _sops
-  gcp_kms:
-    - resource_id: projects/your-project-id/locations/us-central1/keyRings/your-ring/cryptoKeys/your-key-name
-      created_at: "2022-01-05T16:06:36Z"
-      enc: CiQAW8BC2Au779CGdMFUjWPhNleCTAj9rL949sBvPQ6eyAC3EdESSQCnySJKD3eWX8XrtrgHqx327
-  lastmodified: "2022-01-05T16:06:37Z"
-  version: 3.7.1
-```
-
-You then use this `config.yaml` within your Flow specification.
-Flow looks for and understands the `encrypted_suffix`,
-and will remove this suffix from configuration keys before passing them to the connector.
-
->>>>>>> 44dc0db7
+
 ### Connecting to endpoints on secure networks
 
 In some cases, your source or destination endpoint may be within a secure network, and you may not be able
