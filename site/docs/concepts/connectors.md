--- conflicted
+++ resolved
@@ -307,73 +307,7 @@
 Then, add the appropriate properties when you define the capture or materialization in the Flow web app,
 or add the `networkTunnel` stanza directly to the YAML, as shown below.
 
-<<<<<<< HEAD
-
-After verifying that the connector is supported, you can add the configuration to the capture or materialization
-definition to enable SSH tunneling.
-
-
-<Tabs>
-<TabItem value="Capture connectors" default>
-
-```yaml title="source-postgres-ssh-tunnel.flow.yaml"
-captures:
-  acmeCo/postgres-capture-ssh:
-    endpoint:
-      connector:
-        image: ghcr.io/estuary/source-postgres:dev
-        config:
-          # When using a proxy like SSH tunneling, set to localhost
-          host: localhost
-          # Specify an open port on your local machine to connect to the proxy.
-          port: 15432
-          database: flow
-          user: flow_user
-          password: secret
-          proxy:
-            proxyType: ssh_forwarding
-            sshForwarding:
-              # Port on the local machine from which you'll connect to the SSH server.
-              # If a port is specified elsewhere in the connector configuration, it must match.
-              localPort: 15432
-              # Port of the final endpoint to which you’ll connect via
-              # tunneling from the SSH server.
-              forwardPort: 5432
-              # Host or IP address of the final endpoint to which you’ll
-              # connect via tunneling from the SSH server
-              forwardHost: 127.0.0.1
-              # Location of the remote SSH server that supports tunneling.
-              # Formatted as ssh://hostname[:port].
-              sshEndpoint: ssh://198.21.98.1
-              # Username to connect to the SSH server.
-              user: sshUser
-              # Private key to connect to the SSH server, formatted as multiline plaintext.
-              # Use the YAML literal block style with the indentation indicator.
-              # See https://yaml-multiline.info/ for details.
-              privateKey: |2
-                -----BEGIN RSA PRIVATE KEY-----
-                MIICXAIBAAKBgQCJO7G6R+kv2MMS8Suw21sk2twHg8Vog0fjimEWJEwyAfFM/Toi
-                EJ6r5RTaSvN++/+MPWUll7sUdOOBZr6ErLKLHEt7uXxusAzOjMxFKZpEARMcjwHY
-                v/tN1A2OYU0qay1DOwknEE0i+/Bvf8lMS7VDjHmwRaBtRed/+iAQHf128QIDAQAB
-                AoGAGoOUBP+byAjDN8esv1DCPU6jsDf/Tf//RbEYrOR6bDb/3fYW4zn+zgtGih5t
-                CR268+dwwWCdXohu5DNrn8qV/Awk7hWp18mlcNyO0skT84zvippe+juQMK4hDQNi
-                ywp8mDvKQwpOuzw6wNEitcGDuACx5U/1JEGGmuIRGx2ST5kCQQDsstfWDcYqbdhr
-                5KemOPpu80OtBYzlgpN0iVP/6XW1e5FCRp2ofQKZYXVwu5txKIakjYRruUiiZTza
-                QeXRPbp3AkEAlGx6wMe1l9UtAAlkgCFYbuxM+eRD4Gg5qLYFpKNsoINXTnlfDry5
-                +1NkuyiQDjzOSPiLZ4Abpf+a+myjOuNL1wJBAOwkdM6aCVT1J9BkW5mrCLY+PgtV
-                GT80KTY/d6091fBMKhxL5SheJ4SsRYVFtguL2eA7S5xJSpyxkadRzR0Wj3sCQAvA
-                bxO2fE1SRqbbF4cBnOPjd9DNXwZ0miQejWHUwrQO0inXeExNaxhYKQCcnJNUAy1J
-                6JfAT/AbxeSQF3iBKK8CQAt5r/LLEM1/8ekGOvBh8MAQpWBW771QzHUN84SiUd/q
-                xR9mfItngPwYJ9d/pTO7u9ZUPHEoat8Ave4waB08DsI=
-                -----END RSA PRIVATE KEY-----
-        bindings: []
-```
-</TabItem>
-
-<TabItem value="Materialization connectors" default>
-=======
 #### Sample
->>>>>>> 64e2fbc2
 
 ```yaml title="materialize-postgres-ssh-tunnel.flow.yaml"
 materializations:
